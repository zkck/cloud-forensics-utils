# -*- coding: utf-8 -*-
# Copyright 2021 Google Inc.
#
# Licensed under the Apache License, Version 2.0 (the "License");
# you may not use this file except in compliance with the License.
# You may obtain a copy of the License at
#
#      http://www.apache.org/licenses/LICENSE-2.0
#
# Unless required by applicable law or agreed to in writing, software
# distributed under the License is distributed on an "AS IS" BASIS,
# WITHOUT WARRANTIES OR CONDITIONS OF ANY KIND, either express or implied.
# See the License for the specific language governing permissions and
# limitations under the License.
"""Kubernetes core class structure."""

import abc
from typing import List, TypeVar, Callable, Optional, Dict

from kubernetes import client

from libcloudforensics import logging_utils
from libcloudforensics.providers.kubernetes import container
from libcloudforensics.providers.kubernetes import selector
from libcloudforensics.providers.kubernetes import volume

logging_utils.SetUpLogger(__name__)
logger = logging_utils.GetLogger(__name__)


class K8sClient(metaclass=abc.ABCMeta):
  """Abstract class representing objects that use the Kubernetes API."""

  T = TypeVar('T')

  def __init__(self, api_client: client.ApiClient) -> None:
    """Creates an object holding Kubernetes API client.

    Args:
      api_client (client.ApiClient): The Kubernetes API client to
          the cluster.
    """
    self._api_client = api_client

  def _Api(self, api_class: Callable[[client.ApiClient], T]) -> T:
    """Given an API class, creates an instance with the authenticated client.

    Example usage:
    ```
    nodes = self._Api(CoreV1Api).list_node()
    ```

    Args:
      api_class (Callable[[ApiClient], T]): The API class.

    Returns:
      T: An authenticated instance of the desired API class.
    """
    return api_class(self._api_client)


class K8sResource(K8sClient, metaclass=abc.ABCMeta):
  """Abstract class representing a Kubernetes resource.

  Attributes:
    name (str): The name of this resource.
  """

  def __init__(self, api_client: client.ApiClient, name: str) -> None:
    """Creates a Kubernetes resource holding Kubernetes API client.

    Args:
      api_client (ApiClient): The authenticated Kubernetes API client to
          the cluster.
      name (str): The name of this resource.
    """
    super().__init__(api_client)
    self.name = name

  @abc.abstractmethod
  def Read(self) -> object:
    """Returns the resulting read operation for the resource.

    For example, a Node resource would call CoreV1Api.read_node, a Pod
    resource would call CoreV1Api.read_namespaced_pod. The return values
    of these read calls do not share a base class, hence the object return
    type.

    Returns:
      object: The result of this resource's matching read operation.
    """


class K8sNamespacedResource(K8sResource, metaclass=abc.ABCMeta):
  """Class representing a Kubernetes resource, in a certain namespace.

  Attributes:
    name (str): The name of this resource.
    namespace (str): The Kubernetes namespace in which this resource resides.
  """

  def __init__(
      self, api_client: client.ApiClient, name: str, namespace: str) -> None:
    """Creates a Kubernetes resource in the given namespace.

    Args:
      api_client (ApiClient): The authenticated Kubernetes API client to
          the cluster.
      name (str): The name of this resource.
      namespace (str): The Kubernetes namespace in which this resource
        resides
    """
    super().__init__(api_client, name)
    self.namespace = namespace

  @abc.abstractmethod
  def Delete(self, cascade: bool = True) -> None:
    """Deletes this resource from the Kubernetes cluster.

    For determining how the deletion will cascade, the propagationPolicy
    parameter for Kubernetes API is used.

    https://kubernetes.io/docs/tasks/administer-cluster/use-cascading-deletion/#set-orphan-deletion-policy  # pylint: disable=line-too-long

    Args:
      cascade (bool): Optional. If true, deletion will be propagated to child
          objects. If false, only this resource will be deleted and the child
          objects will be orphaned. Defaults to True.
    """


class K8sNode(K8sResource):
  """Class representing a Kubernetes node."""

  def Read(self) -> client.V1Node:
    """Override of abstract method."""
    api = self._Api(client.CoreV1Api)
    return api.read_node(self.name)

  def Cordon(self) -> None:
    """Cordons the node, making the node unschedulable.

    https://kubernetes.io/docs/concepts/architecture/nodes/#manual-node-administration  # pylint: disable=line-too-long
    """
    api = self._Api(client.CoreV1Api)
    # Create the body as per the API call to PATCH in
    # `kubectl cordon NODE_NAME`
    body = {'spec': {'unschedulable': True}}
    # Cordon the node with the PATCH verb
    api.patch_node(self.name, body)

  def Drain(self, pod_filter: Callable[['K8sPod'], bool]) -> None:
    """Drains all pods from this node that satisfy a filter.

    Args:
      pod_filter (Callable[[K8sPod], bool]): A predicate taking a pod as
          argument. Pods that are on this node and satisfy this predicate will
          be deleted.
    """
    for pod in self.ListPods():
      if pod_filter(pod):
        pod.Delete()

  def ListPods(self, namespace: Optional[str] = None) -> List['K8sPod']:
    """Lists the pods on this node, possibly filtering for a namespace.

    Args:
      namespace (str): Optional. The namespace in which to list the node's pods.

    Returns:
      List[K8sPod]: The list of the node's pods for the namespace, or in all
          namespaces if none is specified.
    """
    api = self._Api(client.CoreV1Api)

    # The pods must be running, and must be on this node. The selectors here
    # are as per the API calls in `kubectl describe node NODE_NAME`.
    running_on_node_selector = selector.K8sSelector(
        selector.K8sSelector.Node(self.name),
        selector.K8sSelector.Running(),
    )

    if namespace is not None:
      pods = api.list_namespaced_pod(
          namespace, **running_on_node_selector.ToKeywords())
    else:
      pods = api.list_pod_for_all_namespaces(
          **running_on_node_selector.ToKeywords())

    return [
        K8sPod(self._api_client, pod.metadata.name, pod.metadata.namespace)
        for pod in pods.items
    ]

  def ExternalIps(self) -> List[str]:
    """Returns the external IPs of this node.

    Returns:
      List[str]: The external IPs found for this node.
    """
    return [
        str(address.address)
        for address in self.Read().status.addresses
        if address.type == 'ExternalIP'
    ]

  def InternalIps(self) -> List[str]:
    """Returns the internal IPs of this node.

    Returns:
      List[str]: The internal IPs found for this node.
    """
    return [
        str(address.address)
        for address in self.Read().status.addresses
        if address.type == 'InternalIP'
    ]


class K8sWorkload(K8sNamespacedResource):
  """Abstract class representing Kubernetes workloads."""

  @abc.abstractmethod
  def GetCoveredPods(self) -> List['K8sPod']:
    """Gets a list of Kubernetes pods covered by this workload.

    Returns:
      List[K8sPod]: A list of pods covered by this workload.
    """

  def GetCoveredNodes(self) -> List[K8sNode]:
    """Gets a list of Kubernetes nodes covered by this workload.

    Returns:
      List[K8sNode]: A list of nodes covered by this workload.
    """
    nodes_by_name = {}  # type: Dict[str, K8sNode]
    for pod in self.GetCoveredPods():
      node = pod.GetNode()
      nodes_by_name[node.name] = node
    return list(nodes_by_name.values())

  @abc.abstractmethod
  def IsCoveringPod(self, pod: 'K8sPod') -> bool:
    """Determines whether a pod is covered by this workload.

    This function checks if this workload's pod match labels are a subset of the
    given pod's labels.

    Args:
      pod (K8sPod): The pod to be checked with the labels of this workload.

    Returns:
      bool: True if the pod is covered this workload, False otherwise.
    """

<<<<<<< HEAD
  @property
  @abc.abstractmethod
  def gcp_audit_log_type(self) -> str:
    """The GCP log type, to be used as input to "protoPayload.methodName"."""

  def GcpClusterLogsQuerySupplement(self) -> str:
    """Returns the workload's query string for the GCP audit logs.

    Args:
      gke.GkeCluster: The GKE cluster for which to create a query string.

    Returns:
       str: The query string.
    """
    return (
        'protoPayload.resourceName=~"\\b{workload_id:s}$"\n'
        'protoPayload.methodName:"{workload_type:s}."\n'.format(
            workload_id=self.name,
            workload_type=self.gcp_audit_log_type,
        ))

  @abc.abstractmethod
  def GcpContainerLogsQuerySupplement(self) -> str:
    """Returns the workload's query string for the GCP container logs.

    Returns:
       str: The query string.
=======
  @abc.abstractmethod
  def OrphanPods(self) -> None:
    """Orphans the pods covered by this workload.

    Note that calling this function will entail the deletion of the object
    upon which this method was called, unless this workload is a pod.
>>>>>>> 11af9edb
    """


class K8sPod(K8sWorkload):
  """Class representing a Kubernetes pod.

  https://kubernetes.io/docs/concepts/workloads/pods/
  """

<<<<<<< HEAD
  @property
  def gcp_audit_log_type(self) -> str:
    """Override of abstract property."""
    return 'pods'

  def GcpContainerLogsQuerySupplement(self) -> str:
    """Override of abstract method."""
    return (
        'resource.labels.namespace_name="{namespace:s}"\n'
        'resource.labels.pod_name="{name:s}"\n'.format(
            namespace=self.namespace, name=self.name))
=======
  def OrphanPods(self) -> None:
    """Override of abstract method."""
    logger.warning('Calling OrphanPods on a Pod has no effect.')
>>>>>>> 11af9edb

  def GetCoveredPods(self) -> List['K8sPod']:
    """Override of abstract method"""
    return [self]

  def IsCoveringPod(self, pod: 'K8sPod') -> bool:
    """Override of abstract method."""
    return bool(self.Read() == pod.Read())

  def Read(self) -> client.V1Pod:
    """Override of abstract method."""
    api = self._Api(client.CoreV1Api)
    return api.read_namespaced_pod(self.name, self.namespace)

  def GetNode(self) -> K8sNode:
    """Gets the node on which this pod is running.

    Returns:
      K8sNode: The node on which this pod is running.
    """
    return K8sNode(self._api_client, self.Read().spec.node_name)

  def ListContainers(self) -> List[container.K8sContainer]:
    """Lists the containers on this pod.

    Returns:
      List[container.K8sContainer]: The list of containers on this pod.
    """
    return list(map(container.K8sContainer, self.Read().spec.containers))

  def ListVolumes(self) -> List[volume.K8sVolume]:
    """Lists the volumes on this pod.

    Returns:
      List[volume.K8sVolume]: The list of volumes on this pod.
    """
    return list(map(volume.K8sVolume, self.Read().spec.volumes))

  def GetLabels(self) -> Dict[str, str]:
    """Gets the labels in the metadata field of this pod.

    Returns:
      Dict[str, str]: The labels in the metadata field of this pod.
    """
    labels = self.Read().metadata.labels  # type: Dict[str, str]
    return labels

  def Delete(self, cascade: bool = True) -> None:
    """Override of abstract method.

    Args:
      cascade (bool): Ignored here, as a pod's deletion will not cascade
          to any other Kubernetes objects.
    """
    api = self._Api(client.CoreV1Api)
    api.delete_namespaced_pod(self.name, self.namespace)

  def AddLabels(self, labels: Dict[str, str]) -> None:
    """Adds labels to this pod.

    Args:
      labels (Dict[str, str]): The labels to be added to this pod.
    """
    api = self._Api(client.CoreV1Api)
    api.patch_namespaced_pod(
        self.name, self.namespace, body={'metadata': {
            'labels': labels
        }})<|MERGE_RESOLUTION|>--- conflicted
+++ resolved
@@ -254,7 +254,6 @@
       bool: True if the pod is covered this workload, False otherwise.
     """
 
-<<<<<<< HEAD
   @property
   @abc.abstractmethod
   def gcp_audit_log_type(self) -> str:
@@ -282,14 +281,13 @@
 
     Returns:
        str: The query string.
-=======
+
   @abc.abstractmethod
   def OrphanPods(self) -> None:
     """Orphans the pods covered by this workload.
 
     Note that calling this function will entail the deletion of the object
     upon which this method was called, unless this workload is a pod.
->>>>>>> 11af9edb
     """
 
 
@@ -299,7 +297,6 @@
   https://kubernetes.io/docs/concepts/workloads/pods/
   """
 
-<<<<<<< HEAD
   @property
   def gcp_audit_log_type(self) -> str:
     """Override of abstract property."""
@@ -311,11 +308,10 @@
         'resource.labels.namespace_name="{namespace:s}"\n'
         'resource.labels.pod_name="{name:s}"\n'.format(
             namespace=self.namespace, name=self.name))
-=======
+
   def OrphanPods(self) -> None:
     """Override of abstract method."""
     logger.warning('Calling OrphanPods on a Pod has no effect.')
->>>>>>> 11af9edb
 
   def GetCoveredPods(self) -> List['K8sPod']:
     """Override of abstract method"""
