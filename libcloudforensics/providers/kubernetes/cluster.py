# -*- coding: utf-8 -*-
# Copyright 2021 Google Inc.
#
# Licensed under the Apache License, Version 2.0 (the "License");
# you may not use this file except in compliance with the License.
# You may obtain a copy of the License at
#
#      http://www.apache.org/licenses/LICENSE-2.0
#
# Unless required by applicable law or agreed to in writing, software
# distributed under the License is distributed on an "AS IS" BASIS,
# WITHOUT WARRANTIES OR CONDITIONS OF ANY KIND, either express or implied.
# See the License for the specific language governing permissions and
# limitations under the License.
"""Kubernetes cluster class, starting point for Kubernetes API calls."""
import abc
from typing import Iterable, Optional, List

from kubernetes import client

from libcloudforensics import logging_utils
from libcloudforensics.providers.kubernetes import base
from libcloudforensics.providers.kubernetes import netpol
from libcloudforensics.providers.kubernetes import services
from libcloudforensics.providers.kubernetes import workloads

logging_utils.SetUpLogger(__name__)
logger = logging_utils.GetLogger(__name__)


class K8sCluster(base.K8sClient, metaclass=abc.ABCMeta):
  """Abstract class representing a Kubernetes cluster."""

  def __init__(self, api_client: client.ApiClient) -> None:
    """Creates a K8sCluster object, checking the API client's authorization.

    This constructor calls an authorization check on the api_client, to see
    whether it is authorized to do all operations on the cluster. The equivalent
    check for kubectl would be `kubectl auth can-i '*' '*' --all-namespaces`.

    Args:
      api_client (client.ApiClient): The API client to the Kubernetes cluster.
    """
    super().__init__(api_client)
    self._AuthorizationCheck()

  def ListPods(self, namespace: Optional[str] = None) -> List[base.K8sPod]:
    """Lists the pods in this cluster.

    Args:
      namespace (str): Optional. The namespace in which to list the pods. If not
          specified, pods are listed in all namespaces.

    Returns:
      List[base.K8sPod]: The list of pods.
    """
    api = self._Api(client.CoreV1Api)
    if namespace is not None:
      pods = api.list_namespaced_pod(namespace)
    else:
      pods = api.list_pod_for_all_namespaces()
    return [
        base.K8sPod(
            self._api_client, pod.metadata.name, pod.metadata.namespace)
        for pod in pods.items
    ]

  def ListDeployments(
      self, namespace: Optional[str] = None) -> List[workloads.K8sDeployment]:
    """Lists the deployments in this cluster.

    Args:
      namespace (str): Optional. The namespace in which to list the deployments.
          If not specified, deployments are listed in all namespaces.

    Returns:
      List[workloads.K8sDeployment]: The list of deployments.
    """
    api = self._Api(client.AppsV1Api)
    if namespace is not None:
      deployments = api.list_namespaced_deployment(namespace)
    else:
      deployments = api.list_deployment_for_all_namespaces()
    return [
        workloads.K8sDeployment(
            self._api_client,
            deployment.metadata.name,
            deployment.metadata.namespace) for deployment in deployments.items
    ]

  def ListReplicaSets(
      self, namespace: Optional[str] = None) -> List[workloads.K8sReplicaSet]:
    """Lists the replica sets in this cluster.

    Args:
      namespace (str): Optional. The namespace in which to list the replica
          sets. If not specified, replica sets are listed in all namespaces.

    Returns:
      List[workloads.K8sReplicaSet]: The list of replica sets.
    """
    api = self._Api(client.AppsV1Api)
    if namespace is not None:
      replica_sets = api.list_namespaced_replica_set(namespace)
    else:
      replica_sets = api.list_replica_set_for_all_namespaces()
    return [
        workloads.K8sReplicaSet(
            self._api_client,
            replica_set.metadata.name,
            replica_set.metadata.namespace)
        for replica_set in replica_sets.items
    ]

  def ListNodes(self) -> List[base.K8sNode]:
    """Lists the nodes of this cluster.

    Returns:
      List[base.K8sNode]: The list of nodes in this cluster.
    """
    api = self._Api(client.CoreV1Api)

    # Collect pods
    nodes = api.list_node()

    # Convert to node objects
    return [
        base.K8sNode(self._api_client, node.metadata.name)
        for node in nodes.items
    ]

  def ListNetworkPolicies(
      self, namespace: Optional[str] = None) -> List[netpol.K8sNetworkPolicy]:
    """List the network policies in a namespace of this cluster.

    Args:
      namespace (str): Optional. The namespace in which to list network
          policies. If unspecified, it returns network policies in all
          namespaces of this cluster.

    Returns:
      List[netpol.K8sNetworkPolicy]: The list of network policies.
    """
    api = self._Api(client.NetworkingV1Api)
    if namespace is not None:
      policies = api.list_namespaced_network_policy(namespace)
    else:
      policies = api.list_network_policy_for_all_namespaces()
    return [
        netpol.K8sNetworkPolicy(
            self._api_client, policy.metadata.name, policy.metadata.namespace)
        for policy in policies.items
    ]

  def _AuthorizationCheck(self) -> None:
    """Checks the authorization of this cluster's API client.

    Performs a check as per `kubectl auth can-i '*' '*' --all-namespaces`,
    logging a warning if the check did not return 'yes'.
    """
    api = self._Api(client.AuthorizationV1Api)
    response = api.create_self_subject_access_review(
        # Body from `kubectl auth can-i '*' '*' --all-namespaces`
        {'spec': {
            'resourceAttributes': {
                'verb': '*', 'resource': '*'
            }
        }})
    if not response.status.allowed:
      logger.warning(
          'This object\'s client is not authorized to perform all operations'
          'on the Kubernetes cluster. API calls may fail.')

  def AllWorkloads(self,
                   namespace: Optional[str]) -> Iterable[base.K8sWorkload]:
    """Lists all workloads in this cluster.

    Currently supported workloads are deployments, replica sets and pods, and
    are listed in that order.

    Args:
      namespace (str): The namespace in which to list the workloads. If not
          specified, workloads are listed in all namespaces.

    Returns:
      Iterable[base.K8sWorkload]: An iterator for this cluster's workloads.
    """
    yield from self.ListDeployments(namespace=namespace)
    yield from self.ListReplicaSets(namespace=namespace)
    yield from self.ListPods(namespace=namespace)

  def FindWorkload(self, name: str,
                   namespace: str) -> Optional[base.K8sWorkload]:
    """Finds a workload in this cluster by its name and namespace.

    This method relies on the workloads listed in `self.AllWorkloads`.

    Args:
      name (str): The name of the workload.
      namespace (str): The namespace of the workload.

    Returns:
      base.K8sWorkload: Optional. A workload with the matching name and
          namespace.
    """
    for workload in self.AllWorkloads(namespace=namespace):
      if workload.name == name and workload.namespace == namespace:
        return workload
    return None

  def GetDeployment(
      self, workload_id: str, namespace: str) -> workloads.K8sDeployment:
    """Gets a deployment from the cluster.

    Args:
      workload_id (str): The name of the deployment.
      namespace (str): The namespace of the deployment.

    Returns:
      workloads.K8sDeployment: The matching Kubernetes deployment.
    """
    return workloads.K8sDeployment(self._api_client, workload_id, namespace)

  def GetService(self, service_id: str, namespace: str) -> services.K8sService:
    """Gets a service in this cluster.

    Args:
      service_id (str): The name of the service.
      namespace (str): The namespace of the service.

    Returns:
      services.K8sService: The matching Kubernetes service.
    """
    return services.K8sService(self._api_client, service_id, namespace)

  def GetNode(self, node_name: str) -> base.K8sNode:
    """Gets a node object in this cluster.

    Args:
      node_name (str): The name of the node.

    Returns:
      base.K8sNode: The matching node object.
    """
    return base.K8sNode(self._api_client, node_name)

  def GetPod(self, pod_name: str, namespace: str) -> base.K8sPod:
    """Gets a pod object in this cluster.

    Args:
      pod_name (str): The name of the pod.
      namespace (str): The namespace of the pod.

    Returns:
      base.K8sPod: The matching pod object.
    """
    return base.K8sPod(self._api_client, pod_name, namespace)

<<<<<<< HEAD
  def TargetedDenyAllNetworkPolicy(
      self, namespace: str) -> netpol.K8sTargetedDenyAllNetworkPolicy:
=======
  def GetReplicaSet(
      self, replica_set_name: str, namespace: str) -> workloads.K8sReplicaSet:
    """Gets a replica set object in this cluster.

    Args:
      replica_set_name (str): The name of the replica set.
      namespace (str): The namespace of the replica set.

    Returns:
      workloads.K8sReplicaSet: The matching replica set object.
    """
    return workloads.K8sReplicaSet(
        self._api_client, replica_set_name, namespace)

  def DenyAllNetworkPolicy(
      self, namespace: str) -> netpol.K8sDenyAllNetworkPolicy:
>>>>>>> 0fd41b6b
    """Gets a deny-all network policy for the cluster.

    Note that the returned policy is not created when using this method. It can
    be created by calling the creation method on the object.

    Args:
      namespace (str): The namespace for the returned network policy.

    Returns:
      netpol.K8sTargetedDenyAllNetworkPolicy: The matching network policy
          object. Call the creation method on the object to create the policy.
    """
    return netpol.K8sTargetedDenyAllNetworkPolicy(self._api_client, namespace)

  @abc.abstractmethod
  def IsNetworkPolicyEnabled(self) -> bool:
    """Returns whether network policies are enabled.

    Returns:
      bool: True if network policies are enabled, False otherwise.
    """<|MERGE_RESOLUTION|>--- conflicted
+++ resolved
@@ -256,10 +256,6 @@
     """
     return base.K8sPod(self._api_client, pod_name, namespace)
 
-<<<<<<< HEAD
-  def TargetedDenyAllNetworkPolicy(
-      self, namespace: str) -> netpol.K8sTargetedDenyAllNetworkPolicy:
-=======
   def GetReplicaSet(
       self, replica_set_name: str, namespace: str) -> workloads.K8sReplicaSet:
     """Gets a replica set object in this cluster.
@@ -274,9 +270,8 @@
     return workloads.K8sReplicaSet(
         self._api_client, replica_set_name, namespace)
 
-  def DenyAllNetworkPolicy(
-      self, namespace: str) -> netpol.K8sDenyAllNetworkPolicy:
->>>>>>> 0fd41b6b
+  def TargetedDenyAllNetworkPolicy(
+      self, namespace: str) -> netpol.K8sTargetedDenyAllNetworkPolicy:
     """Gets a deny-all network policy for the cluster.
 
     Note that the returned policy is not created when using this method. It can
