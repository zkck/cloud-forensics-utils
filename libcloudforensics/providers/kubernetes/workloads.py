# -*- coding: utf-8 -*-
# Copyright 2021 Google Inc.
#
# Licensed under the Apache License, Version 2.0 (the "License");
# you may not use this file except in compliance with the License.
# You may obtain a copy of the License at
#
#      http://www.apache.org/licenses/LICENSE-2.0
#
# Unless required by applicable law or agreed to in writing, software
# distributed under the License is distributed on an "AS IS" BASIS,
# WITHOUT WARRANTIES OR CONDITIONS OF ANY KIND, either express or implied.
# See the License for the specific language governing permissions and
# limitations under the License.
"""Kubernetes workload classes extending the base hierarchy."""

import abc
from typing import List, Dict, Union

from kubernetes import client

from libcloudforensics.providers.kubernetes import base
from libcloudforensics.providers.kubernetes import selector


class K8sWorkload(base.K8sNamespacedResource, metaclass=abc.ABCMeta):
  """Abstract class representing Kubernetes workloads.

  A Kubernetes workload could be a ReplicaSet, a Deployment, a StatefulSet.
  """

  K8sWorkloadType = Union[
    client.V1Deployment,
    client.V1ReplicaSet,
  ]

  @abc.abstractmethod
  def PodMatchLabels(self) -> Dict[str, str]:
    """Gets the key-value pairs that pods belonging to this workload would have.

    Returns:
      Dict[str, str]: The label key-value pairs of this workload's pods.
    """

<<<<<<< HEAD
  @abc.abstractmethod
  def Read(self) -> K8sWorkloadType:
    pass  # Narrow down type hint
=======

class K8sDeployment(K8sWorkload):
  """Class representing a Kubernetes deployment."""

  def Read(self) -> client.V1Deployment:
    """Override of abstract method."""
    api = self._Api(client.AppsV1Api)
    return api.read_namespaced_deployment(self.name, self.namespace)
>>>>>>> aab7d4b0

  def MatchLabels(self) -> Dict[str, str]:
    """Gets the label key-value pairs in the matchLabels field.

    Returns:
      Dict[str, str]: The labels that will be on the pods of this workload.

    Raises:
      NotImplementedError: If matchExpressions exist, in which case using the
        matchLabels will be inaccurate.
    """
    read = self.Read()
    # Get the selectors for this deployment
    if read.spec.selector.match_expressions is not None:
      raise NotImplementedError('matchExpressions exist, meaning using '
                                'matchLabels will be inaccurate.')
    # Extract with necessary type annotation
    match_labels: Dict[str, str] = read.spec.selector.match_labels
    return match_labels

  def GetCoveredPods(self) -> List[base.K8sPod]:
<<<<<<< HEAD
    """Gets a list of Kubernetes pods covered by this workload.

    Returns:
      List[K8sPod]: A list of pods covered by this workload.
    """
=======
    """Override of abstract method."""
>>>>>>> aab7d4b0
    api = self._Api(client.CoreV1Api)

    # Get the labels for this workload, and create a selector
    labels_selector = selector.K8sSelector.FromLabelsDict(self.PodMatchLabels())

    # Extract the pods
    pods = api.list_namespaced_pod(
      self.namespace,
      **labels_selector.ToKeywords()
    )

    # Convert to pod objects
    return [
      base.K8sPod(self._api_client, pod.metadata.name, pod.metadata.namespace)
      for pod in pods.items]


class K8sDeployment(K8sWorkload):
  """Class representing a Kubernetes deployment."""

  def Read(self) -> client.V1Deployment:
    api = self._Api(client.AppsV1Api)
    return api.read_namespaced_deployment(self.name, self.namespace)

  def _ReplicaSet(self) -> 'K8sReplicaSet':
    """Gets the matching ReplicaSet of this deployment.

    Returns:
      K8sReplicaSet: The matching ReplicaSet of this deployment.
    """
    # Find the matching ReplicaSets, based on this deployment's matchLabels
    replica_sets_selector = selector.K8sSelector.FromLabelsDict(
      self.MatchLabels())
    replica_sets = self._Api(client.AppsV1Api).list_namespaced_replica_set(
      self.namespace,
      **replica_sets_selector.ToKeywords()
    ).items

    # Check number of returned ReplicaSets
    if len(replica_sets) != 1:
      raise NotImplementedError(
        'Unexpected number of matching replica sets: '
        '{0:d} matching, expected 1.'.format(
          len(replica_sets)))

    return K8sReplicaSet(
      self._api_client,
      replica_sets[0].metadata.name,
      replica_sets[0].metadata.namespace,
    )

  def PodMatchLabels(self) -> Dict[str, str]:
    return self._ReplicaSet().MatchLabels()


class K8sReplicaSet(K8sWorkload):
  """Class representing a Kubernetes deployment."""

  def PodMatchLabels(self) -> Dict[str, str]:
    return self.MatchLabels()

  def Read(self) -> client.V1Deployment:
    api = self._Api(client.AppsV1Api)
    return api.read_namespaced_replica_set(self.name, self.namespace)<|MERGE_RESOLUTION|>--- conflicted
+++ resolved
@@ -42,20 +42,9 @@
       Dict[str, str]: The label key-value pairs of this workload's pods.
     """
 
-<<<<<<< HEAD
   @abc.abstractmethod
   def Read(self) -> K8sWorkloadType:
     pass  # Narrow down type hint
-=======
-
-class K8sDeployment(K8sWorkload):
-  """Class representing a Kubernetes deployment."""
-
-  def Read(self) -> client.V1Deployment:
-    """Override of abstract method."""
-    api = self._Api(client.AppsV1Api)
-    return api.read_namespaced_deployment(self.name, self.namespace)
->>>>>>> aab7d4b0
 
   def MatchLabels(self) -> Dict[str, str]:
     """Gets the label key-value pairs in the matchLabels field.
@@ -68,36 +57,28 @@
         matchLabels will be inaccurate.
     """
     read = self.Read()
-    # Get the selectors for this deployment
+
     if read.spec.selector.match_expressions is not None:
       raise NotImplementedError('matchExpressions exist, meaning using '
                                 'matchLabels will be inaccurate.')
-    # Extract with necessary type annotation
-    match_labels: Dict[str, str] = read.spec.selector.match_labels
-    return match_labels
+
+    return read.spec.selector.match_labels  # type: Dict[str, str]
 
   def GetCoveredPods(self) -> List[base.K8sPod]:
-<<<<<<< HEAD
     """Gets a list of Kubernetes pods covered by this workload.
 
     Returns:
       List[K8sPod]: A list of pods covered by this workload.
     """
-=======
-    """Override of abstract method."""
->>>>>>> aab7d4b0
     api = self._Api(client.CoreV1Api)
 
-    # Get the labels for this workload, and create a selector
     labels_selector = selector.K8sSelector.FromLabelsDict(self.PodMatchLabels())
 
-    # Extract the pods
     pods = api.list_namespaced_pod(
       self.namespace,
       **labels_selector.ToKeywords()
     )
 
-    # Convert to pod objects
     return [
       base.K8sPod(self._api_client, pod.metadata.name, pod.metadata.namespace)
       for pod in pods.items]
