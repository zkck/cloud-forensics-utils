# -*- coding: utf-8 -*-
# Copyright 2020 Google Inc.
#
# Licensed under the Apache License, Version 2.0 (the "License");
# you may not use this file except in compliance with the License.
# You may obtain a copy of the License at
#
#      http://www.apache.org/licenses/LICENSE-2.0
#
# Unless required by applicable law or agreed to in writing, software
# distributed under the License is distributed on an "AS IS" BASIS,
# WITHOUT WARRANTIES OR CONDITIONS OF ANY KIND, either express or implied.
# See the License for the specific language governing permissions and
# limitations under the License.
"""Forensics on GCP."""

import base64
import random
import re
import subprocess
from typing import List, Tuple, Optional, Dict, Any

from google.auth.exceptions import DefaultCredentialsError
from google.auth.exceptions import RefreshError
from googleapiclient.errors import HttpError

from libcloudforensics import errors
from libcloudforensics import logging_utils
from libcloudforensics import prompts
from libcloudforensics.providers.gcp.internal import common
from libcloudforensics.providers.gcp.internal import compute
from libcloudforensics.providers.gcp.internal import gke
from libcloudforensics.providers.gcp.internal import project as gcp_project
from libcloudforensics.providers.kubernetes import mitigation

logging_utils.SetUpLogger(__name__)
logger = logging_utils.GetLogger(__name__)


def CreateDiskCopy(
    src_proj: str,
    dst_proj: str,
    zone: str,
    instance_name: Optional[str] = None,
    disk_name: Optional[str] = None,
    disk_type: Optional[str] = None) -> 'compute.GoogleComputeDisk':
  """Creates a copy of a Google Compute Disk.

  Args:
    src_proj (str): Name of project that holds the disk to be copied.
    dst_proj (str): Name of project to put the copied disk in.
    zone (str): Zone where the new disk is to be created.
    instance_name (str): Optional. Instance using the disk to be copied.
    disk_name (str): Optional. Name of the disk to copy. If None,
        instance_name must be specified and the boot disk will be copied.
    disk_type (str): Optional. URL of the disk type resource describing
        which disk type to use to create the disk. The default behavior is to
        use the same disk type as the source disk.

  Returns:
    GoogleComputeDisk: A Google Compute Disk object.

  Raises:
    ResourceNotFoundError: If the GCP resource is not found.
    CredentialsConfigurationError: If the library could not authenticate to GCP.
    RuntimeError: If an unknown HttpError is thrown.
    ResourceCreationError: If there are errors copying the disk.
    ValueError: If both instance_name and disk_name are missing.
  """

  if not instance_name and not disk_name:
    raise ValueError(
        'You must specify at least one of [instance_name, disk_name].')

  src_project = gcp_project.GoogleCloudProject(src_proj)
  dst_project = gcp_project.GoogleCloudProject(dst_proj, default_zone=zone)

  try:
    if disk_name:
      disk_to_copy = src_project.compute.GetDisk(disk_name)
    elif instance_name:
      instance = src_project.compute.GetInstance(instance_name)
      disk_to_copy = instance.GetBootDisk()

    if not disk_type:
      disk_type = disk_to_copy.GetDiskType()

    logger.info('Disk copy of {0:s} started...'.format(
        disk_to_copy.name))
    snapshot = disk_to_copy.Snapshot()
    logger.debug('Snapshot created: {0:s}'.format(snapshot.name))
    new_disk = dst_project.compute.CreateDiskFromSnapshot(
        snapshot, disk_name_prefix='evidence', disk_type=disk_type)
    logger.info(
        'Disk {0:s} successfully copied to {1:s}'.format(
            disk_to_copy.name, new_disk.name))
    snapshot.Delete()
    logger.debug('Snapshot {0:s} deleted.'.format(snapshot.name))

  except (RefreshError, DefaultCredentialsError) as exception:
    raise errors.CredentialsConfigurationError(
        'Something is wrong with your Application Default Credentials. Try '
        'running: $ gcloud auth application-default login: {0!s}'.format(
            exception), __name__) from exception
  except HttpError as exception:
    if exception.resp.status == 403:
      raise errors.CredentialsConfigurationError(
          'Make sure you have the appropriate permissions on the project',
          __name__) from exception
    if exception.resp.status == 404:
      raise errors.ResourceNotFoundError(
          'GCP resource not found. Maybe a typo in the project / instance / '
          'disk name?', __name__) from exception
    raise RuntimeError(exception) from exception
  except RuntimeError as exception:
    raise errors.ResourceCreationError(
        'Cannot copy disk "{0:s}": {1!s}'.format(disk_name, exception),
        __name__) from exception

  return new_disk


def StartAnalysisVm(
    project: str,
    vm_name: str,
    zone: str,
    boot_disk_size: int,
    boot_disk_type: str,
    cpu_cores: int,
    attach_disks: Optional[List[str]] = None,
    image_project: str = 'ubuntu-os-cloud',
    image_family: str = 'ubuntu-1804-lts') -> Tuple['compute.GoogleComputeInstance', bool]:  # pylint: disable=line-too-long
  """Start a virtual machine for analysis purposes.

  Args:
    project (str): Project id for virtual machine.
    vm_name (str): The name of the virtual machine.
    zone (str): Zone for the virtual machine.
    boot_disk_size (int): The size of the analysis VM boot disk (in GB).
    boot_disk_type (str): URL of the disk type resource describing
        which disk type to use to create the disk. Use pd-standard for a
        standard disk and pd-ssd for a SSD disk.
    cpu_cores (int): The number of CPU cores to create the machine with.
    attach_disks (List[str]): Optional. List of disk names to attach.
    image_project (str): Optional. Name of the project where the analysis VM
        image is hosted.
    image_family (str): Optional. Name of the image to use to create the
        analysis VM.

  Returns:
    Tuple(GoogleComputeInstance, bool): A tuple with a virtual machine object
        and a boolean indicating if the virtual machine was created or not.
  """

  proj = gcp_project.GoogleCloudProject(project, default_zone=zone)
  logger.info('Starting analysis VM {0:s}'.format(vm_name))
  analysis_vm, created = proj.compute.GetOrCreateAnalysisVm(
      vm_name, boot_disk_size, disk_type=boot_disk_type, cpu_cores=cpu_cores,
      image_project=image_project, image_family=image_family)
  logger.info('VM started.')
  for disk_name in (attach_disks or []):
    logger.info('Attaching disk {0:s}'.format(disk_name))
    analysis_vm.AttachDisk(proj.compute.GetDisk(disk_name))
  logger.info('VM ready.')
  return analysis_vm, created


def CreateDiskFromGCSImage(
    project_id: str,
    storage_image_path: str,
    zone: str,
    name: Optional[str] = None) -> Dict[str, Any]:
  """Creates a GCE persistent disk from a image in GCS.

  The method supports raw disk images and most virtual disk
  file formats. Valid import formats are:
  [raw (dd), qcow2, qcow , vmdk, vdi, vhd, vhdx, qed, vpc].

  The created GCE disk might be larger than the original raw (dd)
  image stored in GCS to satisfy GCE capacity requirements:
  https://cloud.google.com/compute/docs/disks/#introduction
  However the bytes_count and the md5_hash values of the source
  image are returned with the newly created disk.
  The md5_hash can be used to verify the integrity of the
  created GCE disk, it must be compared with the hash of the
  created GCE disk from byte 0 to bytes_count. i.e:
  result['md5Hash'] = hash(created_gce_disk,
                            start_byte=0,
                            end_byte=result['bytes_count'])

  Args:
    project_id (str): Google Cloud Project ID.
    storage_image_path (str): Path to the source image in GCS.
    zone (str): Zone to create the new disk in.
    name (str): Optional. Name of the disk to create. Default
        is imported-disk-[TIMESTAMP('%Y%m%d%H%M%S')].

  Returns:
    Dict: A key value describing the imported GCE disk.
        Ex: {
          'project_id': 'fake-project',
          'disk_name': 'fake-imported-disk',
          'zone': 'fake-zone',
          'bytes_count': '1234'  # Content-Length of source image in bytes.
          'md5Hash': 'Source Image MD5 hash string in hex'
        }

  Raises:
    InvalidNameError: If the GCE disk name is invalid.
  """

  if name:
    if not common.REGEX_DISK_NAME.match(name):
      raise errors.InvalidNameError(
          'Disk name {0:s} does not comply with {1:s}'.format(
              name, common.REGEX_DISK_NAME.pattern), __name__)
    name = name[:common.COMPUTE_NAME_LIMIT]
  else:
    name = common.GenerateUniqueInstanceName('imported-disk',
                                             common.COMPUTE_NAME_LIMIT)

  project = gcp_project.GoogleCloudProject(project_id)
  image_object = project.compute.ImportImageFromStorage(storage_image_path)
  disk_object = project.compute.CreateDiskFromImage(
      image_object, zone=zone, name=name)
  storage_object_md = project.storage.GetObjectMetadata(storage_image_path)
  md5_hash_hex = base64.b64decode(storage_object_md['md5Hash']).hex()
  result = {
      'project_id': disk_object.project_id,
      'disk_name': disk_object.name,
      'zone': disk_object.zone,
      'bytes_count': storage_object_md['size'],
      'md5Hash': md5_hash_hex
  }
  return result


def AddDenyAllFirewallRules(project_id: str,
                            network: str,
                            deny_ingress_tag: str,
                            deny_egress_tag: str,
                            exempted_src_ips: Optional[List[str]] = None,
                            enable_logging: bool = False) -> None:
  """Add deny-all firewall rules, of highest priority.

  Args:
    project_id (str): Google Cloud Project ID.
    network (str): URL of the network resource for thesee firewall rules.
    deny_ingress_tag (str): Target tag name to apply deny ingress rule,
        also used as a deny ingress firewall rule name.
    deny_egress_tag (str): Target tag name to apply deny egress rule,
        also used as a deny egress firewall rule name.
    exempted_src_ips (List[str]): List of IPs exempted from the deny-all
      ingress firewall rules, ex: analyst IPs.
    enable_logging (bool): Optional. Enable firewall logging.
        Default is False.

  Raises:
    InvalidNameError: If Tag names are invalid.
  """

  logger.info('Creating deny-all (ingress/egress) '
          'firewall rules in {0:s} network.'.format(network))
  project = gcp_project.GoogleCloudProject(project_id)
  if not common.COMPUTE_RFC1035_REGEX.match(deny_ingress_tag):
    raise errors.InvalidNameError(
        'Deny ingress tag name {0:s} does not comply with {1:s}'.format(
            deny_ingress_tag, common.COMPUTE_RFC1035_REGEX.pattern), __name__)
  if not common.COMPUTE_RFC1035_REGEX.match(deny_egress_tag):
    raise errors.InvalidNameError(
        'Deny egress tag name {0:s} does not comply with {1:s}'.format(
            deny_egress_tag, common.COMPUTE_RFC1035_REGEX.pattern), __name__)

  source_range = common.GenerateSourceRange(exempted_src_ips)

  deny_ingress = {
    'name': deny_ingress_tag,
    'network': network,
    'direction': 'INGRESS',
    'priority': 0,
    'targetTags': [
      deny_ingress_tag
    ],
    'denied': [
      {
        'IPProtocol': 'all'
      }
    ],
    'logConfig': {
      'enable': enable_logging
    },
    'sourceRanges': source_range
  }
  deny_egress = {
    'name': deny_egress_tag,
    'network': network,
    'direction': 'EGRESS',
    'priority': 0,
    'targetTags': [
      deny_egress_tag
    ],
    'denied': [
      {
        'IPProtocol': 'all'
      }
    ],
    'logConfig': {
      'enable': enable_logging
    },
    'destinationRanges': [
      '0.0.0.0/0'
    ]
  }
  project.compute.InsertFirewallRule(body=deny_ingress)
  project.compute.InsertFirewallRule(body=deny_egress)


def InstanceNetworkQuarantine(project_id: str,
                              instance_name: str,
                              exempted_src_ips: Optional[List[str]] = None,
                              enable_logging: bool = False) -> None:
  """Put a Google Cloud instance in network quarantine.

  Network quarantine is imposed via applying deny-all
  ingress/egress firewall rules on each network interface.

  Args:
    project_id (str): Google Cloud Project ID.
    instance_name (str): : The name of the virtual machine.
    exempted_src_ips (List[str]): List of IPs exempted from the deny-all
        ingress firewall rules, ex: analyst IPs.
    enable_logging (bool): Optional. Enable firewall logging.
        Default is False.
  """
  logger.info('Putting instance "{0:s}", in project {1:s}, in network '
              'quarantine.'.format(instance_name, project_id))
  project = gcp_project.GoogleCloudProject(project_id)
  instance = project.compute.GetInstance(instance_name)
  get_operation = instance.GetOperation()
  network_interfaces = get_operation['networkInterfaces']
  target_tags = []
  for interface in network_interfaces:
    network_url = interface["network"]
    # Adding a random suffix to the tag to avoid name collisions,
    # tags are used as firewall rule names, which need to be unique.
    tag_suffix = random.randint(10**(19),(10**20)-1)
    deny_ingress_tag = 'deny-ingress-tag-' + str(tag_suffix)
    deny_egress_tag = 'deny-egress-tag-' + str(tag_suffix)
    AddDenyAllFirewallRules(
        project_id,
        network_url,
        deny_ingress_tag,
        deny_egress_tag,
        exempted_src_ips,
        enable_logging)
    target_tags.append(deny_ingress_tag)
    target_tags.append(deny_egress_tag)
  instance.SetTags(target_tags)
  if exempted_src_ips:
    logger.info('From a host with an exempted IP, '
        'connect to the quarantined instance using:\n'
        'gcloud compute ssh --zone "{0:s}" "{1:s}" --project "{2:s}"\n'
        'Connecting from the browser via GCP console will not work.'.format(
              instance.zone, instance_name, project_id))
  # Then remove the VM's external IP address, to break all ongoing
  # connections
  logger.info('Removing external IP addresses to break ongoing connections')
  removed_ips = instance.RemoveExternalIps()
  # Now re-assign the IP address
  available_ips = set(project.compute.ListReservedExternalIps(instance.zone))
  for net_if, removed_ip in removed_ips.items():
    if removed_ip in available_ips:
      # IP address was static, re-assign static
      logger.info('Re-assigning static IP {0:s} to {1:s}'.format(
        removed_ip,
        net_if))
      instance.AssignExternalIp(net_if, removed_ip)
    else:
      # IP address was ephemeral, re-assign ephemeral
      logger.info('Re-assigning ephemeral IP to {0:s}'.format(net_if))
      instance.AssignExternalIp(net_if, None)

def VMRemoveServiceAccount(project_id: str,
                           instance_name: str,
                           leave_stopped: bool = False) -> bool:
  """
  Remove a service account attachment from a GCP VM.

  Service account attachments to VMs allow the VM to obtain credentials
  via the instance metadata service to perform API actions. Removing
  the service account attachment will prevent credentials being issued.

  Note that the instance will be powered down, if it isn't already for
  this action.

  Args:
    project_id (str): Google Cloud Project ID.
    instance_name (str): The name of the virtual machine.
    leave_stopped (bool): Optional. True to leave the machine powered off.

  Returns:
    bool: True if the service account was successfully removed, False otherwise.
  """
  logger.info('Removing service account attachment from "{0:s}",'
              ' in project {1:s}'.format(instance_name, project_id))

  valid_starting_states = ['RUNNING', 'STOPPING', 'TERMINATED']

  project = gcp_project.GoogleCloudProject(project_id)
  instance = project.compute.GetInstance(instance_name)

  # Get the initial powered state of the instance
  initial_state = instance.GetPowerState()

  if not initial_state in valid_starting_states:
    logger.error('Instance "{0:s}" is currently {1:s} which is an invalid '
               'state for this operation'.format(instance_name, initial_state))
    return False

  try:
    # Stop the instance if it is not already (or on the way)....
    if not initial_state in ('TERMINATED', 'STOPPING'):
      instance.Stop()

    # Remove the service account
    instance.DetachServiceAccount()

    # If the instance was running initially, and the option has been set,
    # start up the instance again
    if initial_state == 'RUNNING' and not leave_stopped:
      instance.Start()
  except errors.LCFError as exception:
    logger.error('Fatal exception encountered: {0:s}'.format(str(exception)))

  return True


def CheckInstanceSSHAuth(project_id: str,
                         instance_name: str) -> Optional[List[str]]:
  """Check enabled SSH authentication methods for an instance.

  Uses SSH with the verbose flag to check enabled SSH authentication methods.
  Note this Will generate a log line on the target host:

    "Connection closed by authenticating user root <your_ip> port <port>
    [preauth]"

  Args:
    project_id (str): the project id for the instance.
    instance_name (str): the instance name to check.

  Returns:
    List[str]: The SSH authentication methods supported by the instance or
      None if SSH wasn't accessible.
  """
  ssh_auth_pattern = re.compile(r'Authentications that can continue: (.*)')
  # Arguments intended to prevent SSH from picking up any configuration from
  # the host environment.
  ssh_args = ['/usr/bin/ssh',
              '-v',
              '-F', '/dev/null',
              '-oIdentitiesOnly=yes',
              '-oIdentityFile=/dev/null',
              '-oIdentityAgent=none',
              '-oPKCS11Provider=none',
              '-oSecurityKeyProvider=none',
              '-oStrictHostKeyChecking=no',
              '-oNumberOfPasswordPrompts=0',
              '-oUserKnownHostsFile=/dev/null']

  project = gcp_project.GoogleCloudProject(project_id)
  instance = project.compute.GetInstance(instance_name)
  external_ips = instance.GetNatIps()

  for ip in external_ips:
    ssh_command = ssh_args + ['root@{0:s}'.format(ip)]
    # pylint: disable=subprocess-run-check
    ssh_run = subprocess.run(ssh_command, capture_output=True)
    # pylint: enable=subprocess-run-check
    ssh_stderr = ssh_run.stderr.decode()

    pattern_match = ssh_auth_pattern.search(ssh_stderr)
    if pattern_match:
      match_group = pattern_match.group(1)
      return match_group.replace('\r', '').split(',')

  return None


<<<<<<< HEAD
def QuarantineGKEWorkload(project_id: str,
                          zone: str,
                          cluster_id: str,
                          namespace: str,
                          workload_id: str) -> None:
  """Guides the analyst through quarantining a GKE workload.

  Args:
    project_id (str): The GCP project ID.
    zone (str): The zone in which the cluster resides.
    cluster_id (str): The name of the Kubernetes cluster holding the workload.
    namespace (str): The Kubernetes namespace of the workload (e.g. 'default').
    workload_id (str): The name of the workload.
  """
  gke_cluster = gke.GkeCluster(project_id, zone, cluster_id)
  k8s_cluster = gke_cluster.GetK8sCluster()

  k8s_workload = k8s_cluster.GetDeployment(workload_id, namespace)

  # Build a dict to find a managed instance group via an instance name,
  # so that we can instance.AbandonFromMIG
  compute_project = compute.GoogleCloudCompute(project_id)
  groups_by_instance = compute_project.ListMIGSByInstanceName(zone)

  workload_nodes = {pod.GetNode() for pod in k8s_workload.GetCoveredPods()}

  def CordonNodes() -> None:
    """Cordons the compromised nodes."""
    for node in workload_nodes:
      logger.info(
          'Cordoning Kubernetes node {0:s} from {1:s} '
          'deployment...'.format(node, k8s_workload.name))
      node.Cordon()

  def AbandonNodes() -> None:
    """Abandons the nodes from their respective managed instance groups."""
    for node in workload_nodes:
      if node.name in groups_by_instance:
        logger.info(
            'Abandoning instance {0:s} from respective managed instance '
            'group...'.format(node.name))
        instance = compute_project.GetInstance(node.name)
        instance.AbandonFromMIG(groups_by_instance[instance.name])
      else:
        logger.warning(
            'Could not abandon {0:s} from respective managed instance '
            'group, parent managed instance group not found.'.format(node.name))

  def IsolatePods() -> None:
    """Isolates the pods via Kubernetes NetworkPolicy."""
    logger.info(
        'Creating deny-all NetworkPolicy for {0:s} '
        'workload...'.format(workload_id))
    mitigation.CreateDenyAllNetworkPolicyForWorkload(k8s_cluster, k8s_workload)

  def DrainNodes() -> None:
    """Drains the workload nodes from other pods."""
    logger.info('Draining workload nodes from other pods...')
    mitigation.DrainWorkloadNodesFromOtherPods(k8s_workload, cordon=False)

  def OrphanPods() -> None:
    """Orphans the pods of the workload."""
    logger.info(
        'Orphaning Kubernetes workload {0:s}\'s pods...'.format(workload_id))
    k8s_workload.OrphanPods()

  def FirewallNodes() -> None:
    """Puts each node from the workload into network quarantine."""
    for node in workload_nodes:
      logger.info(
          'Putting instance {0:s} into network quarantine...'.format(
              workload_id))
      InstanceNetworkQuarantine(project_id, node.name)

  # Third prompt options
  isolate_nodes = prompts.PromptOption('Isolate nodes', FirewallNodes)
  isolate_pods = prompts.PromptOption('Isolate pods', IsolatePods)
  isolate_nodes_and_pods = prompts.PromptOption(
      'Isolate nodes and pods', DrainNodes, FirewallNodes)

  # Second prompt options, defined afterwards so that we can link disables
  preserve_delete = prompts.PromptOption(
      'Preserve evidence and delete workload',
      OrphanPods,
      disable_options=[isolate_pods])
  preserve_preserve = prompts.PromptOption(
      'Preserve evidence and preserve workload',
      # No functions are called when this option is selected, a multi prompt
      # was favored over a yes/no prompt for clarity
      disable_options=[isolate_nodes, isolate_nodes_and_pods])

  prompt_sequence = prompts.PromptSequence(
      prompts.YesNoPrompt(
          prompts.PromptOption(
              'Abandon nodes from managed instance group', AbandonNodes)),
      prompts.YesNoPrompt(prompts.PromptOption('Cordon nodes', CordonNodes)),
      prompts.MultiPrompt([
          preserve_delete,
          preserve_preserve,
      ]),
      prompts.MultiPrompt([
          isolate_nodes,
          isolate_pods,
          isolate_nodes_and_pods
      ]),
  )

  prompt_sequence.Run(summarize=True)
=======
def TriageInstance(project_id: str,
                   instance_name: str) -> Dict[str, Any]:
  """Gather triage information for an instance.

  Args:
    project_id (str): the project id for the instance.
    instance_name (str): the instance name to check.

  Returns:
    Dict[str, Any]: The instance triage information.
  """

  project = gcp_project.GoogleCloudProject(project_id)
  instance = project.compute.GetInstance(instance_name)
  instance_info = instance.GetOperation()

  ancestry = project.cloudresourcemanager.ProjectAncestry()
  parsed_ancestry = []
  for resource in ancestry:
    name = resource['displayName']
    resource_id = resource['name']
    parsed_ancestry.append('{0:s} ({1:s})'.format(name, resource_id))
  ancestry_string = ' -> '.join(parsed_ancestry)

  active_services = project.monitoring.ActiveServices()
  parsed_services = []
  for service, count in active_services.items():
    parsed_services.append({'service': service, 'count': count})

  cpu_usage = project.monitoring.GetCpuUsage(
      instance_ids=[instance_info['id']], aggregation_minutes=1)
  if cpu_usage:
    parsed_cpu = cpu_usage[0].get('cpu_usage', [])

  instance_triage = {
    'instance_info': {
      'instance_name': instance_info['name'],
      'instance_id': instance_info['id'],
      'ancestry': ancestry_string,
      'external_ipv4': ', '.join(instance.GetNatIps()),
      'zone': instance_info['zone'].rsplit('/', 1)[1],
      'creation_timestamp': instance_info['creationTimestamp'],
      'laststart_timestamp': instance_info['lastStartTimestamp'],
    },
    'triage_data': [
      {
        'data_type': 'service_accounts',
        'values': instance_info['serviceAccounts']
      },
      {
        'data_type': 'firewalls',
        'values': instance.GetNormalisedFirewalls()
      },
      {
        'data_type': 'cpu_usage',
        'values': parsed_cpu
      },
      {
        'data_type': 'ssh_auth',
        'values': CheckInstanceSSHAuth(project_id, instance_info['name'])
      },
      {
        'data_type': 'active_services',
        'values': parsed_services
      }
    ]
  }

  return instance_triage
>>>>>>> 200bd578
<|MERGE_RESOLUTION|>--- conflicted
+++ resolved
@@ -487,7 +487,6 @@
   return None
 
 
-<<<<<<< HEAD
 def QuarantineGKEWorkload(project_id: str,
                           zone: str,
                           cluster_id: str,
@@ -596,7 +595,8 @@
   )
 
   prompt_sequence.Run(summarize=True)
-=======
+
+
 def TriageInstance(project_id: str,
                    instance_name: str) -> Dict[str, Any]:
   """Gather triage information for an instance.
@@ -665,5 +665,4 @@
     ]
   }
 
-  return instance_triage
->>>>>>> 200bd578
+  return instance_triage