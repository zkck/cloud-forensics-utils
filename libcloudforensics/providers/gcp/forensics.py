--- conflicted
+++ resolved
@@ -557,78 +557,44 @@
 
   # Third prompt options
   isolate_nodes = prompts.PromptOption(
-    'Isolate nodes?',
-    FirewallNodes)
+      'Isolate nodes',
+      FirewallNodes)
   isolate_pods = prompts.PromptOption(
-    'Isolate pods?',
-    IsolatePods)
+      'Isolate pods',
+      IsolatePods)
   isolate_nodes_and_pods = prompts.PromptOption(
-    'Isolate nodes and pods?',
-    DrainNodes,
-    FirewallNodes)
+      'Isolate nodes and pods',
+      DrainNodes,
+      FirewallNodes)
 
   # Second prompt options, defined afterwards so that we can link disables
   preserve_delete = prompts.PromptOption(
-    'Preserve evidence and delete workload?',
+    'Preserve evidence and delete workload',
     OrphanPods)
   preserve_preserve = prompts.PromptOption(
-    'Preserve evidence and preserve workload?',
+    'Preserve evidence and preserve workload',
     disables=[isolate_nodes, isolate_nodes_and_pods])
 
   prompt_sequence = prompts.PromptSequence(
 
-<<<<<<< HEAD
       # Preparation prompt, ask about MIG abandonment
       prompts.YesNoPrompt(
           prompts.PromptOption(
-              'Abandon nodes from managed instance group?', AbandonNodes)),
+              'Abandon nodes from managed instance group', AbandonNodes)),
 
       # Preparation prompt, ask about marking nodes as unschedulable
-      prompts.YesNoPrompt(prompts.PromptOption('Cordon nodes?', CordonNodes)),
-
-      # First prompt, ask about workload deletion
+      prompts.YesNoPrompt(prompts.PromptOption('Cordon nodes', CordonNodes)),
+
       prompts.MultiPrompt(
-          options=[
-              prompts.PromptOption(
-                  'Preserve evidence and delete workload?', OrphanPods),
-              prompts.PromptOption(
-                  'Preserve evidence and preserve workload?',
-                  # Pass an empty function
-              )
-          ]),
-
-      # Second prompt, ask about isolation strategy
+          preserve_delete,
+          preserve_preserve,
+      ),
+
       prompts.MultiPrompt(
-          options=[
-              prompts.PromptOption('Isolate nodes?', FirewallNodes),
-              prompts.PromptOption('Isolate pods?', IsolatePods),
-              prompts.PromptOption(
-                  'Isolate nodes and pods?', DrainNodes, FirewallNodes),
-          ]),
-=======
-    prompts.YesNoPrompt(
-      prompts.PromptOption(
-        'Abandon nodes from managed instance group?',
-        AbandonNodes)
-    ),
-
-    prompts.YesNoPrompt(
-      prompts.PromptOption(
-        'Cordon nodes?',
-        CordonNodes)
-    ),
-
-    prompts.MultiPrompt(
-      preserve_delete,
-      preserve_preserve,
-    ),
-
-    prompts.MultiPrompt(
-      isolate_nodes,
-      isolate_pods,
-      isolate_nodes_and_pods
-    ),
->>>>>>> 7c21d18a
+          isolate_nodes,
+          isolate_pods,
+          isolate_nodes_and_pods
+      ),
   )
 
-  prompt_sequence.Run()+  prompt_sequence.Run(summarize=True)