# -*- coding: utf-8 -*-
# Copyright 2020 Google Inc.
#
# Licensed under the Apache License, Version 2.0 (the "License");
# you may not use this file except in compliance with the License.
# You may obtain a copy of the License at
#
#      http://www.apache.org/licenses/LICENSE-2.0
#
# Unless required by applicable law or agreed to in writing, software
# distributed under the License is distributed on an "AS IS" BASIS,
# WITHOUT WARRANTIES OR CONDITIONS OF ANY KIND, either express or implied.
# See the License for the specific language governing permissions and
# limitations under the License.
"""Generic error wrapper"""

from libcloudforensics import logging_utils


class LCFError(Exception):
  """Class to represent a cloud-forensics-utils (CFU) error.

  Attributes:
    message (str): The error message.
    name (str): Name of the module that generated the error.
  """

  def __init__(self,
               message: str,
               name: str) -> None:
    """Initializes the CFUError with provided message.

    Args:
      message (str): The error message.
      name (str): The name of the module that generated the error.
    """
    super().__init__(message)
    self.message = message
    self.name = name
    logging_utils.SetUpLogger(self.name)
    logger = logging_utils.GetLogger(self.name)
    logger.error(self.message)


class CredentialsConfigurationError(LCFError):
  """Error when an issue with the credentials configuration is encountered."""


class InvalidFileFormatError(LCFError):
  """Error when an issue with file format is encountered."""


class InvalidNameError(LCFError):
  """Error when an issue with resource name is encountered."""


class ResourceNotFoundError(LCFError):
  """Error when an issue with non-existent resource is encountered."""


class ResourceCreationError(LCFError):
  """Error when an issue with creating a new resource is encountered."""


class ResourceDeletionError(LCFError):
  """Error when an issue with deleting a resource is encountered."""


class InstanceStateChangeError(LCFError):
  """Error when an issue with changing an instance state is encountered."""


class ServiceAccountRemovalError(LCFError):
  """Error when an issue with removing a service account is encountered."""


class InstanceProfileCreationError(LCFError):
<<<<<<< HEAD
  """Error when there is an issue creating an instance profile"""

class OperationFailedError(LCFError):
  """Error when an operation did not succeed."""
=======
  """Error when there is an issue creating an instance profile."""


class TransferCreationError(LCFError):
  """Error when an issue with creating a new transfer job is encountered."""


class TransferExecutionError(LCFError):
  """Error when an issue with running a transfer job is encountered."""
>>>>>>> 586c3f5c
<|MERGE_RESOLUTION|>--- conflicted
+++ resolved
@@ -75,13 +75,11 @@
 
 
 class InstanceProfileCreationError(LCFError):
-<<<<<<< HEAD
   """Error when there is an issue creating an instance profile"""
+
 
 class OperationFailedError(LCFError):
   """Error when an operation did not succeed."""
-=======
-  """Error when there is an issue creating an instance profile."""
 
 
 class TransferCreationError(LCFError):
@@ -89,5 +87,4 @@
 
 
 class TransferExecutionError(LCFError):
-  """Error when an issue with running a transfer job is encountered."""
->>>>>>> 586c3f5c
+  """Error when an issue with running a transfer job is encountered."""